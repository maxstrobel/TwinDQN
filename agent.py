#!/usr/bin/env python3
# -*- coding: utf-8 -*-

import torch
import torch.optim as optim
from torch.nn import functional as F
from torch.autograd import Variable

import numpy as np
from random import random

from environment import Environment
from dqn import DQN
from replaymemory import ReplayMemory
from collections import namedtuple

# if gpu is to be used
use_cuda = torch.cuda.is_available()

FloatTensor = torch.cuda.FloatTensor if use_cuda else torch.FloatTensor
LongTensor = torch.cuda.LongTensor if use_cuda else torch.LongTensor
ByteTensor = torch.cuda.ByteTensor if use_cuda else torch.ByteTensor

Transition = namedtuple('Transition', ('state','action','next_state','reward'))

def gray2pytorch(img):
    return torch.from_numpy(img[:,:,None].transpose(2, 0, 1)).unsqueeze(0)

class Agent(object):
    def __init__(self,
                 game,
<<<<<<< HEAD
                 mem_size = 1024*512, # one element needs around 30kB => 100k == 3 GB
=======
                 mem_size = 1048576, # one element needs around 30kB => 100k == 3 GB
>>>>>>> e1efae20
                 state_buffer_size = 4,
                 batch_size = 64,
                 learning_rate = 1e-4,
                 pretrained_model = None,
                 record=False,
                 seed=0):
        """
        Inputs:
        - game: string to select the game
        - mem_size: int length of the replay memory
        - state_buffer_size: int number of recent frames used as input for neural network
        - batch_size: int
        - learning_rate: float
        - pretrained_model: str path to the model
        - record: boolean to enable record option
        - seed: int to reproduce results
        """

        # Namestring
        self.game = game

        # dimensions: tuple (h1,h2,w1,w2) with dimensions of the game (to crop borders)
        if self.game == 'Breakout-v0':
            dimensions = (32, 195, 8, 152)
        elif self.game == 'SpaceInvaders-v0':
            dimensions = (21, 195, 20, 141)

        # Environment
        self.env = Environment(game, dimensions)

        # Cuda
        self.use_cuda = torch.cuda.is_available()

        # Neural network
        self.net = DQN(channels_in = state_buffer_size,
                       num_actions = self.env.get_number_of_actions())

        self.target_net = DQN(channels_in = state_buffer_size,
                       num_actions = self.env.get_number_of_actions())
        if self.use_cuda:
            self.net.cuda()
            self.target_net.cuda()

        if pretrained_model:
            self.net.load(pretrained_model)
            self.target_net.load(pretrained_model)
            self.pretrained_model = True
        else:
            self.pretrained_model = False

        # Optimizer
        self.optimizer = optim.Adam(self.net.parameters(), lr=learning_rate)
        # self.optimizer = optim.RMSprop(self.net.parameters(), lr = learning_rate,alpha=alpha, eps=epsilon)

        # Batch size - optimization
        self.batch_size = batch_size

        # Fill replay memory before training
        if not self.pretrained_model:
            self.start_train_after = 50000
        else:
            self.start_train_after = mem_size//2

        # Optimize each k frames
        self.optimize_each_k = 4

        # Updates for target_net
        self.update_target_net_each_k_steps = 10000

        # Save
        self.save_net_each_k_episodes = 500

        # Frame skips
        self.frame_skips = 4

        # Replay Memory (Long term memory)
        #self.replay = ReplayMemory(mem_size)
        self.replay = ReplayMemory(capacity=mem_size, num_history_frames=state_buffer_size)

        # Buffer for the most recent states (Short term memory)
        self.num_stored_frames = state_buffer_size

        # Steps
        self.steps = 0


    def select_action(self, observation):
        """
        Select an random action from action space or an proposed action
        from neural network depending on epsilon

        Inputs:
        - observation: np.array with the observation

        Returns:
        action: int
        """
        # Hyperparameters
        EPSILON_START = 0.9
        EPSILON_END = 0.01
        EPSILON_DECAY = 75000

        # Decrease of epsilon value
        if not self.pretrained_model:
            epsilon = EPSILON_END + (EPSILON_START - EPSILON_END) * \
                                    np.exp(-1. * (self.steps-self.batch_size) / EPSILON_DECAY)
        else:
            epsilon = EPSILON_END

        if epsilon > random():
            # Random action
            action = self.env.sample_action()
            action = LongTensor([[action]])
        else:
            # Action according to neural net
            # Wrap tensor into variable
            state_variable = Variable(observation, volatile=True)

            # Evaluate network and return action with maximum of activation
            action = self.net(state_variable).data.max(1)[1].view(1,1)

        return action


    def optimize(self, net_updates):
        """
        Optimizer function

        Inputs:
        - net_updates: int
        """
        # Hyperparameter
        GAMMA = 0.99

        #   not enough memory yet
        if len(self.replay) < self.start_train_after:
            return

        # Sample a transition
        batch = self.replay.sampleTransition(self.batch_size)

        # Mask to indicate which states are not final (=done=game over)
        non_final_mask = ByteTensor(list(map(lambda ns: ns is not None, batch.next_state)))

        # Wrap tensors in variables
        state_batch = Variable(torch.cat(batch.state))
        action_batch = Variable(torch.cat(batch.action))
        reward_batch = Variable(torch.cat(batch.reward))
        non_final_next_states = Variable(torch.cat([ns for ns in batch.next_state if ns is not None]),
                                              volatile=True) # volatile==true prevents calculation of the derivative

        next_state_values = Variable(torch.zeros(self.batch_size).type(FloatTensor), volatile=False)

        if self.use_cuda:
            state_batch = state_batch.cuda()
            action_batch = action_batch.cuda()
            reward_batch = reward_batch.cuda()
            non_final_mask = non_final_mask.cuda()
            non_final_next_states = non_final_next_states.cuda()
            next_state_values = next_state_values.cuda()

        # Compute Q(s_t, a) - the self.net computes Q(s_t), then we select the
        # columns of actions taken
        state_action_values = self.net(state_batch).gather(1, action_batch)

        # Compute V(s_{t+1}) for all next states.
        next_max_values = self.target_net(non_final_next_states).detach().max(1)[0]
        next_state_values[non_final_mask]= next_max_values

        # Compute the expected Q values
        expected_state_action_values = (next_state_values * GAMMA) + reward_batch

<<<<<<< HEAD
        # Compute Huber loss
        loss = F.smooth_l1_loss(state_action_values, expected_state_action_values)

        bellman_error = expected_state_action_values - state_action_values
            # clip the bellman error between [-1 , 1]
        clipped_bellman_error = bellman_error.clamp(-1, 1)
            # Note: clipped_bellman_delta * -1 will be right gradient
        d_error = clipped_bellman_error * -1.0
            # Clear previous gradients before backward pass
=======
        # Optimize the self.net
>>>>>>> e1efae20
        self.optimizer.zero_grad()
            # run backward pass
        state_action_values.backward(d_error.data.unsqueeze(1))


        #loss.backward()
        #for param in self.net.parameters():
        #    param.grad.data.clamp_(-1, 1)
        self.optimizer.step()

        if (net_updates%self.update_target_net_each_k_steps)==0 and net_updates!=0:
            self.target_net.load_state_dict(self.net.state_dict())
            print('target_net update!')


    def play(self):
        """
        Play a game with the current net and render it
        """
        done = False # games end indicator variable
        score = 0
        # Reset game
        observation = self.env.reset()
        state = self.init_state(observation)

        while not done:
            action = self.select_action(state)

            # Render game
            self.env.game.render(mode='human')

            observation, reward, done, info = self.env.step(action)
            score += reward
            self.add_observation(observation)

            state = self.get_recent_state()

        print('Final score:', score)
        self.env.game.close()


    def train(self):
        """
        Train the agent
        """
        num_episodes = 100000
        net_updates = 0

        # Logging
        log_avg_episodes = 100
        best_score = 0
        avg_score = 0
        filename = self.game + '_train.log'

        open(filename, 'w').close() # empty file

        print('Started training...')

        for i_episode in range(num_episodes):
            # reset game at the start of each episode
            screen = self.env.reset()

            # list of k last frames
            last_k_frames = []
            for j in range(self.num_stored_frames):
                last_k_frames.append(None)
                last_k_frames[j] = gray2pytorch(screen)

            if i_episode == 0:
                self.replay.pushFrame(last_k_frames[0].cpu())

            # frame is saved as ByteTensor -> convert to gray value between 0 and 1
            state = torch.cat(last_k_frames,1).type(FloatTensor)/255.0

            done = False # games end indicator variable
            total_reward = 0 # reset score

            # Loop over one game
            while not done:
                self.steps +=1

                action = self.select_action(state)

                # perform selected action on game
                screen, reward, done, info = self.env.step(action[0,0])#envTest.step(action[0,0])

                #   clamp rewards
                reward = torch.Tensor([np.clip(reward,-1,1)])
                total_reward += reward[0]

                #   save latest frame, discard oldest
                for j in range(self.num_stored_frames-1):
                    last_k_frames[j] = last_k_frames[j+1]
                last_k_frames[self.num_stored_frames-1] = gray2pytorch(screen)

                # convert frames to range 0 to 1 again
                if not done:
                    next_state = torch.cat(last_k_frames,1).type(FloatTensor)/255.0
                else:
                    next_state = None

                # Store transition
                self.replay.pushFrame(last_k_frames[self.num_stored_frames - 1].cpu())
                self.replay.pushTransition((self.replay.getCurrentIndex()-1)%self.replay.capacity, action, reward, done)

                #	only optimize each kth step
                if self.steps%self.optimize_each_k == 0:
                    self.optimize(net_updates)
                    net_updates += 1

                # set current state to next state to select next action
                if next_state is not None:
                    state = next_state

                if self.use_cuda:
                    state = state.cuda()

                # plays episode until there are no more lives left ( == done)
                if done:
                    break;

            # TODO: better logging...
            print('Episode', i_episode,
                  '\treward', total_reward,
                  '\tnum_steps', self.steps,
                  '\treplay size', len(self.replay))

            avg_score += total_reward
            if total_reward > best_score:
                best_score = total_reward

            if i_episode % log_avg_episodes == 0:
                print('Episode:', i_episode,
                      'avg on last', log_avg_episodes, 'games:', avg_score/log_avg_episodes,
                      'best score so far:', best_score)
                # Logfile
                with open(filename, "a") as logfile:
                    logfile.write('Episode: '+ str(i_episode)+
                                  '\t\t\tavg on last ' + str(log_avg_episodes) +
                                  ' games: ' + str(avg_score/log_avg_episodes) +
                                  '\t\t\tbest score so far: ' + str(best_score) + '\n')
                avg_score = 0

            if i_episode % self.save_net_each_k_episodes == 0:
                self.target_net.save('modelParams/' + self.game + '-' + str(i_episode) + '_episodes')

        print('Training done!')
        self.target_net.save('modelParams/' + self.game + '.model')<|MERGE_RESOLUTION|>--- conflicted
+++ resolved
@@ -29,11 +29,7 @@
 class Agent(object):
     def __init__(self,
                  game,
-<<<<<<< HEAD
                  mem_size = 1024*512, # one element needs around 30kB => 100k == 3 GB
-=======
-                 mem_size = 1048576, # one element needs around 30kB => 100k == 3 GB
->>>>>>> e1efae20
                  state_buffer_size = 4,
                  batch_size = 64,
                  learning_rate = 1e-4,
@@ -206,9 +202,8 @@
         # Compute the expected Q values
         expected_state_action_values = (next_state_values * GAMMA) + reward_batch
 
-<<<<<<< HEAD
         # Compute Huber loss
-        loss = F.smooth_l1_loss(state_action_values, expected_state_action_values)
+        #loss = F.smooth_l1_loss(state_action_values, expected_state_action_values)
 
         bellman_error = expected_state_action_values - state_action_values
             # clip the bellman error between [-1 , 1]
@@ -216,9 +211,6 @@
             # Note: clipped_bellman_delta * -1 will be right gradient
         d_error = clipped_bellman_error * -1.0
             # Clear previous gradients before backward pass
-=======
-        # Optimize the self.net
->>>>>>> e1efae20
         self.optimizer.zero_grad()
             # run backward pass
         state_action_values.backward(d_error.data.unsqueeze(1))
